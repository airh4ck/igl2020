import tactic
import data.real.basic
import set_theory.cardinal
/- This is an attempt to define Languages and Structures on these
   Languages.-/



-- -----------------------------------------------------------------
-- 1. Languages and Examples
-- -----------------------------------------------------------------

/-A language is given by specifying functions, relations and constants
along with the arity of each function and each relation.-/
structure lang : Type 1 :=
(F : ℕ → Type)    -- functions
(R : ℕ → Type)    -- relations
(C : Type)          -- constants


/-We now define some example languages. We start with the simplest
possible language, the language of pure sets. This language has no
functions, relations or constants.-/
def set_lang: lang := ⟨function.const ℕ empty,
                       function.const ℕ empty,
                       empty⟩

/-The language of ordered sets is the language or sets with a binary
  ordering relation {<}.
-/
def ordered_set_lang: lang := {R := λ n : ℕ, if n=2 then unit else empty,
                               ..set_lang}

/-A magma is a {×}-structure. So this has 1 function, 0 relations and
0 constants.-/
def magma_lang : lang := {F := λ n : ℕ, if n=2 then unit else empty,
                          ..set_lang}


<<<<<<< HEAD
--A semigroup is a {×}-structure
def semigroup_lang : lang := { ..magma_lang}

-- A monoid is a {×, 1}-structure 
def monoid_lang : lang := { C := unit, ..semigroup_lang}

-- A group is a {×, ⁻¹, 1}-structure 
def group_functions : ℕ → Type
| 1 := unit   -- one unary function
| 2 := unit   -- one binary function
| _ := empty
def group_lang : lang := {F := group_functions, ..monoid_lang}

-- A semiring is a {×, +, 0, 1}-structure 
def semiring_functions : ℕ → Type
| 2 := bool   -- two binary functions
| _ := empty
def semiring_lang : lang := {F := semiring_functions, C := bool, ..group_lang}

-- A ring is a {×,+,−,0,1}-structure
def ring_functions : ℕ → Type
| 1 := unit   -- one unary function
| 2 := bool   -- two binary functions
| _ := empty
def ring_lang : lang := {F := ring_functions, ..semiring_lang}

-- An ordered ring is a {×,+,−,<,0,1}-structure
def ordered_ring_relations : ℕ → Type
| 2 := unit   -- one binary relation
| _ := empty
def ordered_ring_lang : lang := {R := ordered_ring_relations, ..ring_lang}

=======
/-A semigroup is a {×}-structure which satisfies the identity
  u × (v × w) = (u × v) × w.  Note that identities are note relations!-/
def semigroup_lang : lang := magma_lang

/- A monoid is a {×, 1}-structure which satisfies the identities
   1. u × (v × w) = (u × v) × w
   2. u × 1 = u
   3. 1 × u = u. -/
def monoid_lang : lang := sorry

/- A group is a {×, ⁻¹, 1}-structure which satisfies the identities
 1. u × (v × w) = (u × v) × w
 2. u × 1 = u
 3. 1 × u = u
 4. u × u−1 = 1
 5. u−1 × u = 1 -/
def group_lang : lang := sorry

/- A semiring is a {×, +, 0, 1}-structure which satisfies the identities
  1. u + (v + w) = (u + v) + w
  2. u + v = v + u
  3. u + 0 = u
  5. u × (v × w) = (u × v) × w
  6. u × 1 = u, 1 × u = u
  7. u × (v + w) = (u × v) + (u × w)
  8. (v + w) × u = (v × u) + (w × u)-/
def semiring_lang : lang := sorry

/- A ring is a {×,+,−,0,1}-structure which satisfies the identities
   1. u + (v + w) = (u + v) + w
   2. u + v = v + u
   3. u + 0 = u
   4. u + (−u) = 0
   5. u × (v × w) = (u × v) × w
   6. u × 1 = u, 1 × u = u
   7. u × (v + w) = (u × v) + (u × w)
   8. (v + w) × u = (v × u) + (w × u)-/
def ring_lang : lang := sorry
>>>>>>> 54ae611a


/-An ordered ring is a ring along with a binary ordering relation {<}.-/
def ordered_ring_lang : lang := sorry


-- -----------------------------------------------------------------
-- 2. Structures and Examples
-- -----------------------------------------------------------------


/- We now define an L-structure to be interpretations of functions,
 relations and constants. -/
structure struc (L : lang) : Type 1 :=
(univ : Type)                                    -- universe/domain
(F (n : ℕ) (f : L.F n) : vector univ n → univ)   -- interpretation of each function
(R (n : ℕ) (r : L.R n) : set (vector univ n))    -- interpretation of each relation
<<<<<<< HEAD
(C : L.C → univ)                                 -- interpretation of each constant

/- Important note:
   --------------
   We do not include interpretation of relations in the definition for a `struc`
   because `struc` is purely syntactic data while the interpretation of relations
   end up being semantic.
-/
=======
(C : L.C → univ)                                -- interpretation of each constant
>>>>>>> 54ae611a


lemma type_is_struc_of_set_lang {A : Type} : struc (set_lang) :=
begin
  fconstructor,
   { exact A},
   { intros _ f,
     cases f},
   { intros _ r,
     cases r},
   { intros c,
     cases c},
 end

lemma type_is_struc_of_ordered_set_lang {A : Type} [has_lt A]:
  struc (ordered_set_lang) :=
begin
  fconstructor,
   { exact A},
   { intros _ f,
     cases f},
   { intros n r v,
     cases n,
      { cases r}, -- if n=0
     cases n,
      { cases r}, -- if n=1
     cases n; cases r,
      { exact v.nth 0 < v.nth 1} -- if n=2
   },  -- if n>2, handles automatically by Lean.
   { intros c,
     cases c},

end


/-We need to define a magma, because it looks like it is not defined
  in Mathlib.-/
class magma (α : Type) :=
(mul : α → α → α)

<<<<<<< HEAD
lemma free_magma_is_struc_of_magma_lang {A : Type} [magma A] :
  struc (magma_lang) :=
begin
  fconstructor,
  { exact A},
  { 
    intros n f v,
    iterate 2 {cases n, cases f},                          -- n<2 → f n = empty
    cases n,
     exact magma.mul (v.nth 0) (v.nth 1),                  -- n=2 → f n = {×}
     cases f,                                              -- n>2 → f n = empty
  },
  { 
    intros n r,
    cases r 
  },
  { 
    intro c, 
    cases c      -- C = empty
  }
=======

lemma magma_is_struc_of_magma_lang {A : Type} [magma A] :
  struc (magma_lang) :=
begin
  fconstructor,
    { exact A},
    { intros n f v,
      cases n,
      { cases f},                             -- if n = 0
      { exact magma.mul (v.nth 0) (v.nth 1)}}, -- if n = 1
    { intros _ r,
      cases r},
    { intros c,
      cases c},
>>>>>>> 54ae611a
end

lemma semigroup_is_struc_of_semigroup_lang {A : Type} [semigroup A] :
  struc (semigroup_lang) :=
begin
  fconstructor,
  { exact A},
  { 
    intros n f v,
    iterate 2 {cases n, cases f},                          -- n<2 → f n = empty
    cases n,
    { exact semigroup.mul (v.nth 0) (v.nth 1)},            -- n=2 → f n = {×}
    { cases f},                                            -- n>2 → f n empty
  },
  { 
    intros n r,
    cases r 
  },
  { 
    intro c,     -- C = empty
    cases c
  }
end


lemma monoid_is_struc_of_monoid_lang {A : Type} [monoid A] :
  struc (monoid_lang) :=
begin
  fconstructor,
  { exact A},
  { 
    intros n f v,
    iterate 2 {cases n, cases f},                          -- n<2 → f n = empty
    cases n,
    { exact monoid.mul (v.nth 0) (v.nth 1)},               -- n=2 → f n = {×}
    { cases f},                                            -- n>2 → f n = empty
  },
  { 
    intros n r,
    cases r 
  },
  {
    intro c, 
    exact 1,     -- C = {1}
  }
end

lemma group_is_struc_of_group_lang {A : Type} [group A] :
  struc (group_lang) := 
begin
  fconstructor,
  { exact A},
  { 
    intros n f v,
    cases n,
     cases f,                                              -- n=0 → f n = empty
    cases n,
    { exact group.inv (v.nth 0)},                          -- n=1 → f n = {⁻¹}
    cases n,
    { exact group.mul (v.nth 0) (v.nth 1)},                -- n=2 → f n = {×}
    { cases f},                                            -- n>2 → f n = empty
  },
  { 
    intros n r,
    cases r 
  },
  { 
    intro c,
    exact 1,     -- C = {1}
  }
end

lemma semiring_is_struc_of_semiring_lang {A : Type} [semiring A] :
<<<<<<< HEAD
  struc (semiring_lang) := 
begin
  fconstructor,
  { exact A},
  { 
    intros n f v,
    iterate 2 {cases n, cases f},                          -- n<2: f n = empty
    cases n, 
     cases f,                                              -- n=2: f n = {×, +}
     { exact semiring.mul (v.nth 0) (v.nth 1)},            -- × 
     { exact semiring.add (v.nth 0) (v.nth 1)},            -- +
     cases f,                                              -- n>2: f n = empty
  },
  { 
    intros n r,
    cases r 
  },
  {
    intro c,
    cases c,     -- C = {0, 1}
    { exact 0},
    { exact 1}
  }
end
=======
  struc (semiring_lang) := sorry
lemma ring_is_struc_of_ring_lang {A : Type} [ring A] :
  struc (ring_lang) := sorry
lemma ordered_ring_is_struc_of_ordered_ring_lang {A : Type} [ordered_ring A]
  : lang := sorry
>>>>>>> 54ae611a

lemma ring_is_struc_of_ring_lang {A : Type} [ring A] :
  struc (ring_lang) := 
begin
  fconstructor,
  { exact A},
  { 
    intros n f v,
    cases n,
     cases f,                                              -- n=0: f n = empty
    cases n,
     exact ring.neg (v.nth 0),                             -- n=1: f n = {-}
    cases n, 
     cases f,                                              -- n=2: f n = {×, +}
     { exact ring.mul (v.nth 0) (v.nth 1)},                -- × 
     { exact ring.add (v.nth 0) (v.nth 1)},                -- +
     cases f,                                              -- n>2: f n = empty
  },
  { 
    intros n r,
    cases r 
  },
  {
    intro c,
    cases c,     --C = {0, 1}
    { exact 0},
    { exact 1}
  }
end

lemma ordered_ring_is_struc_of_ordered_ring_lang {A : Type} [ordered_ring A] :
  struc (ordered_ring_lang) :=
begin
  fconstructor,
  { exact A},
  { 
    intros n f v,
    cases n,
     cases f,                                              -- n=0: f n = empty
    cases n,
     exact ordered_ring.neg (v.nth 0),                     -- n=1: f n = {-}
    cases n, 
     cases f,                                              -- n=2: f n = {×, +}
     { exact ordered_ring.mul (v.nth 0) (v.nth 1)},        -- × 
     { exact ordered_ring.add (v.nth 0) (v.nth 1)},        -- +
     cases f,                                              -- n>2: f n = empty
  },
  {
    intros n r v,
    iterate 2 {cases n, cases r},                          -- n<2: r n = empty
    cases n,
     exact ordered_ring.lt (v.nth 0) (v.nth 1),            -- n=2: r n = {<}
     cases r,                                              -- n>2: r n = empty
  },
  {
    intro c,
    cases c,     --C = {0, 1}
    { exact 0},
    { exact 1}
  }
end

-- -----------------------------------------------------------------
-- 3. Embeddings between Structures
-- -----------------------------------------------------------------


/-An L-embedding is a map between two L-structures that is injective
  on the domain and preserves the interpretation of all the symbols of
  L.-/
structure embedding {L : lang} (M N : struc L) : Type :=
<<<<<<< HEAD
(η : M.univ → N.univ)                              -- map of underlying domains
(η_inj : function.injective η)                     -- should be one-to-one
(η_F : ∀ n f v,                                    -- preserves action of each function
     η (M.F n f v) = N.F n f (vector.map η v))
-- (η_R : ∀ n r v,                                    -- preserves each relation
--     v ∈ (M.R n r) ↔ (vector.map η v) ∈ (N.R n r))
(η_C : ∀ c,                                        -- preserves each constant
=======
(η : M.univ → N.univ)                         -- map of underlying domains
(η_inj : function.injective η)                 -- should be one-to-one
(η_F : ∀ n f v,                                -- preserves action of each function
     η (M.F n f v) = N.F n f (vector.map η v))
(η_R : ∀ n r v,                                -- preserves each relation
     v ∈ (M.R n r) ↔ (vector.map η v) ∈ (N.R n r))
(η_C : ∀ c,                                    -- preserves each constant
>>>>>>> 54ae611a
     η (M.C c) = N.C c)


/-A bijective L-embedding is called an L-isomorphism.-/
structure isomorphism {L: lang} (M N : struc L) extends (embedding M N) : Type :=
(η_bij : function.bijective η)


/-The cardinality of a struc is the cardinality of its domain.-/
def card {L : lang} (M : struc L) : cardinal := cardinal.mk M.univ


/-If η: M → N is an embedding, then the cardinality of N is at least
  the cardinality of M.-/
lemma le_card_of_embedding {L : lang} (M N : struc L) (η : embedding M N) :
  card M ≤ card N :=
begin
  apply cardinal.mk_le_of_injective,
  exact η.η_inj,
end


-- -----------------------------------------------------------------
-- 4. Terms
-- -----------------------------------------------------------------

/-We need a type to represent variables.-/
<<<<<<< HEAD
constant var : Type

/- We define terms in a language to be constants, variables or
   functions acting on terms.-/
inductive term (L : lang) : Type
| const : L.C → term
| var : var → term
| func (n : ℕ) (f : L.F n) (v : fin n → term) : term
=======
constant var : Type
>>>>>>> 54ae611a
<|MERGE_RESOLUTION|>--- conflicted
+++ resolved
@@ -37,7 +37,6 @@
                           ..set_lang}
 
 
-<<<<<<< HEAD
 --A semigroup is a {×}-structure
 def semigroup_lang : lang := { ..magma_lang}
 
@@ -70,51 +69,6 @@
 | _ := empty
 def ordered_ring_lang : lang := {R := ordered_ring_relations, ..ring_lang}
 
-=======
-/-A semigroup is a {×}-structure which satisfies the identity
-  u × (v × w) = (u × v) × w.  Note that identities are note relations!-/
-def semigroup_lang : lang := magma_lang
-
-/- A monoid is a {×, 1}-structure which satisfies the identities
-   1. u × (v × w) = (u × v) × w
-   2. u × 1 = u
-   3. 1 × u = u. -/
-def monoid_lang : lang := sorry
-
-/- A group is a {×, ⁻¹, 1}-structure which satisfies the identities
- 1. u × (v × w) = (u × v) × w
- 2. u × 1 = u
- 3. 1 × u = u
- 4. u × u−1 = 1
- 5. u−1 × u = 1 -/
-def group_lang : lang := sorry
-
-/- A semiring is a {×, +, 0, 1}-structure which satisfies the identities
-  1. u + (v + w) = (u + v) + w
-  2. u + v = v + u
-  3. u + 0 = u
-  5. u × (v × w) = (u × v) × w
-  6. u × 1 = u, 1 × u = u
-  7. u × (v + w) = (u × v) + (u × w)
-  8. (v + w) × u = (v × u) + (w × u)-/
-def semiring_lang : lang := sorry
-
-/- A ring is a {×,+,−,0,1}-structure which satisfies the identities
-   1. u + (v + w) = (u + v) + w
-   2. u + v = v + u
-   3. u + 0 = u
-   4. u + (−u) = 0
-   5. u × (v × w) = (u × v) × w
-   6. u × 1 = u, 1 × u = u
-   7. u × (v + w) = (u × v) + (u × w)
-   8. (v + w) × u = (v × u) + (w × u)-/
-def ring_lang : lang := sorry
->>>>>>> 54ae611a
-
-
-/-An ordered ring is a ring along with a binary ordering relation {<}.-/
-def ordered_ring_lang : lang := sorry
-
 
 -- -----------------------------------------------------------------
 -- 2. Structures and Examples
@@ -127,18 +81,7 @@
 (univ : Type)                                    -- universe/domain
 (F (n : ℕ) (f : L.F n) : vector univ n → univ)   -- interpretation of each function
 (R (n : ℕ) (r : L.R n) : set (vector univ n))    -- interpretation of each relation
-<<<<<<< HEAD
-(C : L.C → univ)                                 -- interpretation of each constant
-
-/- Important note:
-   --------------
-   We do not include interpretation of relations in the definition for a `struc`
-   because `struc` is purely syntactic data while the interpretation of relations
-   end up being semantic.
--/
-=======
 (C : L.C → univ)                                -- interpretation of each constant
->>>>>>> 54ae611a
 
 
 lemma type_is_struc_of_set_lang {A : Type} : struc (set_lang) :=
@@ -179,7 +122,6 @@
 class magma (α : Type) :=
 (mul : α → α → α)
 
-<<<<<<< HEAD
 lemma free_magma_is_struc_of_magma_lang {A : Type} [magma A] :
   struc (magma_lang) :=
 begin
@@ -200,22 +142,6 @@
     intro c, 
     cases c      -- C = empty
   }
-=======
-
-lemma magma_is_struc_of_magma_lang {A : Type} [magma A] :
-  struc (magma_lang) :=
-begin
-  fconstructor,
-    { exact A},
-    { intros n f v,
-      cases n,
-      { cases f},                             -- if n = 0
-      { exact magma.mul (v.nth 0) (v.nth 1)}}, -- if n = 1
-    { intros _ r,
-      cases r},
-    { intros c,
-      cases c},
->>>>>>> 54ae611a
 end
 
 lemma semigroup_is_struc_of_semigroup_lang {A : Type} [semigroup A] :
@@ -289,7 +215,6 @@
 end
 
 lemma semiring_is_struc_of_semiring_lang {A : Type} [semiring A] :
-<<<<<<< HEAD
   struc (semiring_lang) := 
 begin
   fconstructor,
@@ -314,13 +239,6 @@
     { exact 1}
   }
 end
-=======
-  struc (semiring_lang) := sorry
-lemma ring_is_struc_of_ring_lang {A : Type} [ring A] :
-  struc (ring_lang) := sorry
-lemma ordered_ring_is_struc_of_ordered_ring_lang {A : Type} [ordered_ring A]
-  : lang := sorry
->>>>>>> 54ae611a
 
 lemma ring_is_struc_of_ring_lang {A : Type} [ring A] :
   struc (ring_lang) := 
@@ -392,15 +310,6 @@
   on the domain and preserves the interpretation of all the symbols of
   L.-/
 structure embedding {L : lang} (M N : struc L) : Type :=
-<<<<<<< HEAD
-(η : M.univ → N.univ)                              -- map of underlying domains
-(η_inj : function.injective η)                     -- should be one-to-one
-(η_F : ∀ n f v,                                    -- preserves action of each function
-     η (M.F n f v) = N.F n f (vector.map η v))
--- (η_R : ∀ n r v,                                    -- preserves each relation
---     v ∈ (M.R n r) ↔ (vector.map η v) ∈ (N.R n r))
-(η_C : ∀ c,                                        -- preserves each constant
-=======
 (η : M.univ → N.univ)                         -- map of underlying domains
 (η_inj : function.injective η)                 -- should be one-to-one
 (η_F : ∀ n f v,                                -- preserves action of each function
@@ -408,7 +317,6 @@
 (η_R : ∀ n r v,                                -- preserves each relation
      v ∈ (M.R n r) ↔ (vector.map η v) ∈ (N.R n r))
 (η_C : ∀ c,                                    -- preserves each constant
->>>>>>> 54ae611a
      η (M.C c) = N.C c)
 
 
@@ -436,15 +344,4 @@
 -- -----------------------------------------------------------------
 
 /-We need a type to represent variables.-/
-<<<<<<< HEAD
-constant var : Type
-
-/- We define terms in a language to be constants, variables or
-   functions acting on terms.-/
-inductive term (L : lang) : Type
-| const : L.C → term
-| var : var → term
-| func (n : ℕ) (f : L.F n) (v : fin n → term) : term
-=======
-constant var : Type
->>>>>>> 54ae611a
+constant var : Type